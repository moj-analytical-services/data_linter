import json
from frictionless import Schema

from data_linter.validation import convert_meta_to_goodtables_schema
from data_linter.utils import get_out_path


def test_convert_meta_type_to_goodtable_type():
    with open("tests/data/inputs/basic_meta_data.json") as f:
        meta = json.load(f)

    gt_schema = convert_meta_to_goodtables_schema(meta)
<<<<<<< HEAD
    assert Schema(gt_schema).valid is True


def test_get_out_path():
    o1 = get_out_path(
        basepath="base_path/", table="table1", ts=1000, filename="file.csv"
    )
    e1 = "base_path/table1/file-0-1000.csv"
    assert o1 == e1

    o2 = get_out_path(
        basepath="base_path/two/",
        table="table1",
        ts=1234567,
        filename="file.jsonl",
        compress=True,
        filenum=20,
        timestamp_partition_name="mojap_file_land_timestamp",
    )
    e2 = (
        "base_path/two/table1/mojap_file_land_timestamp=1234567/"
        "file-20-1234567.jsonl.gz"
    )
    assert o2 == e2

    o3 = get_out_path(
        basepath="base_path/two/",
        table="table1",
        ts=1234567,
        filename="file.other-ext.jsonl",
        compress=True,
        filenum=20,
        timestamp_partition_name="mojap_file_land_timestamp",
    )
    e3 = (
        "base_path/two/table1/mojap_file_land_timestamp=1234567/"
        "file-20-1234567.other-ext.jsonl.gz"
    )
    assert o3 == e3
=======
    assert Schema(gt_schema).metadata_valid is True
>>>>>>> 183d4139
<|MERGE_RESOLUTION|>--- conflicted
+++ resolved
@@ -10,9 +10,9 @@
         meta = json.load(f)
 
     gt_schema = convert_meta_to_goodtables_schema(meta)
-<<<<<<< HEAD
+
     assert Schema(gt_schema).valid is True
-
+    assert Schema(gt_schema).metadata_valid is True
 
 def test_get_out_path():
     o1 = get_out_path(
@@ -49,7 +49,4 @@
         "base_path/two/table1/mojap_file_land_timestamp=1234567/"
         "file-20-1234567.other-ext.jsonl.gz"
     )
-    assert o3 == e3
-=======
-    assert Schema(gt_schema).metadata_valid is True
->>>>>>> 183d4139
+    assert o3 == e3